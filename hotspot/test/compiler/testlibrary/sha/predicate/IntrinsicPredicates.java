--- conflicted
+++ resolved
@@ -79,16 +79,6 @@
                               new CPUSpecificPredicate("x86_64",    new String[] { "avx2", "bmi2" }, null))))))));
 
     public static final BooleanSupplier SHA512_INSTRUCTION_AVAILABLE
-<<<<<<< HEAD
-            = new OrPredicate(new CPUSpecificPredicate("x86.*", new String[] { "sha" },null),
-              new OrPredicate(new CPUSpecificPredicate("amd64.*", new String[] { "sha" },null),
-              new OrPredicate(new CPUSpecificPredicate("i386.*", new String[] { "sha" },null),
-              new OrPredicate(new CPUSpecificPredicate("x86_64", new String[] { "avx2", "bmi2" }, null),
-              new OrPredicate(new CPUSpecificPredicate("amd64.*", new String[] { "avx2", "bmi2" }, null),
-              new OrPredicate(
-                      new CPUSpecificPredicate("sparc.*", new String[] { "sha512" },null),
-                      new CPUSpecificPredicate("aarch64.*", new String[] { "sha512" },null)))))));
-=======
             = new OrPredicate(new CPUSpecificPredicate("aarch64.*", new String[] { "sha512"       }, null),
               new OrPredicate(new CPUSpecificPredicate("s390.*",    new String[] { "sha512"       }, null),
               new OrPredicate(new CPUSpecificPredicate("sparc.*",   new String[] { "sha512"       }, null),
@@ -98,7 +88,6 @@
               new OrPredicate(new CPUSpecificPredicate("x86.*",     new String[] { "sha"          }, null),
               new OrPredicate(new CPUSpecificPredicate("amd64.*",   new String[] { "avx2", "bmi2" }, null),
                               new CPUSpecificPredicate("x86_64",    new String[] { "avx2", "bmi2" }, null))))))));
->>>>>>> bdf15eb4
 
     public static final BooleanSupplier ANY_SHA_INSTRUCTION_AVAILABLE
             = new OrPredicate(IntrinsicPredicates.SHA1_INSTRUCTION_AVAILABLE,
